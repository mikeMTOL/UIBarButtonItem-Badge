--- conflicted
+++ resolved
@@ -45,13 +45,6 @@
 //    self.navigationItem.leftBarButtonItem.badgeValue = @"1";
 //    self.navigationItem.leftBarButtonItem.badgeBGColor = self.navigationController.navigationBar.tintColor;
     
-<<<<<<< HEAD
-    // Make BarButton Item
-    UIBarButtonItem *navLeftButton = [[UIBarButtonItem alloc] initWithCustomView:button];
-    self.navigationItem.leftBarButtonItem = navLeftButton;
-    self.navigationItem.leftBarButtonItem.badgeValue = @"0";
-    self.navigationItem.leftBarButtonItem.badgeBGColor = self.navigationController.navigationBar.tintColor;
-=======
     // new method of adding badges
     UIImage *image2 = [UIImage imageNamed:@"someImage"];
     UIBarButtonItem *navRightButton = [[UIBarButtonItem alloc] initWithImage:image2
@@ -61,7 +54,7 @@
     self.navigationItem.leftBarButtonItem = navRightButton;
     self.navigationItem.leftBarButtonItem.badgeValue = @"2";
     self.navigationItem.leftBarButtonItem.badgeBGColor = [UIColor orangeColor];
->>>>>>> 8649da74
+
     
     [NSTimer scheduledTimerWithTimeInterval:1.0
                                      target:self
